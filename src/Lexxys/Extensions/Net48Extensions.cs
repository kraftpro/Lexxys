--- conflicted
+++ resolved
@@ -6,11 +6,7 @@
 
 namespace Lexxys
 {
-<<<<<<< HEAD
-#if !NETCOREAPP
-=======
 #if NETFRAMEWORK || !NET5_0_OR_GREATER
->>>>>>> 2a61ee69
 
 	static class WriterExtension
 	{
